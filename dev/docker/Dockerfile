# Set the base image to Ubuntu
FROM ubuntu:latest

# Install dependencies
RUN apt-get update && \
    apt-get install -y openjdk-8-jdk wget curl unzip && \
    rm -rf /var/lib/apt/lists/*

# Set environment variables
ENV JAVA_HOME=/usr/lib/jvm/java-8-openjdk-amd64
<<<<<<< HEAD
# ENV SPARK_VERSION=2.4.5
# ENV HADOOP_VERSION=2.7
ENV LIVY_VERSION=0.8.0-incubating-SNAPSHOT-bin
# ARG LIVY_VERSION=0.8.0-incubating-SNAPSHOT-bin
ARG ROOT_PATH=/opt

RUN apt-get update \
    && apt-get install -y unzip

ENV LIVY_HOME=${ROOT_PATH}/livy

ENV LIVY_PACKAGE=apache-livy-${LIVY_VERSION}

# COPY ${LIVY_PACKAGE}.zip /
# Download and install Spark
# RUN set -eux; \
#     url="https://archive.apache.org/dist/spark/spark-${SPARK_VERSION}/spark-${SPARK_VERSION}-bin-hadoop${HADOOP_VERSION}.tgz"; \
#     filename="$(basename "$url")"; \
#     wget --progress=bar:force:noscroll -O "$filename" "$url"; \
#     tar xzf "$filename" -C /opt/; \
#     rm "$filename"; \
#     mv "/opt/spark-${SPARK_VERSION}-bin-hadoop${HADOOP_VERSION}" /opt/spark


ARG HADOOP_VERSION=3.3.1
ARG SPARK_VERSION=3.2.3
ARG ROOT_PATH=/opt

RUN mkdir -p ${ROOT_PATH}

ENV HADOOP_HOME=${ROOT_PATH}/hadoop
ENV HADOOP_CONF_DIR=${HADOOP_HOME}/etc/hadoop
ENV PATH=${PATH}:${HADOOP_HOME}/bin
ENV HADOOP_PACKAGE=hadoop-${HADOOP_VERSION}

COPY ${HADOOP_PACKAGE}.tar.gz ${HADOOP_PACKAGE}.tar.gz

RUN gunzip ${HADOOP_PACKAGE}.tar.gz \
 && tar -xf ${HADOOP_PACKAGE}.tar -C ${ROOT_PATH}/ \
 && ln -s ${ROOT_PATH}/${HADOOP_PACKAGE} ${HADOOP_HOME} \
 && rm -rf ${HADOOP_HOME}/share/doc \
 && chown -R root:root ${HADOOP_HOME} \
 && rm ${HADOOP_PACKAGE}.tar

ENV SPARK_HOME=${ROOT_PATH}/spark
ENV SPARK_DIST_CLASSPATH="${HADOOP_HOME}/etc/hadoop/*:${HADOOP_HOME}/share/hadoop/common/lib/*:${HADOOP_HOME}/share/hadoop/common/*:${HADOOP_HOME}/share/hadoop/hdfs/*:${HADOOP_HOME}/share/hadoop/hdfs/lib/*:${HADOOP_HOME}/share/hadoop/hdfs/*:${HADOOP_HOME}/share/hadoop/yarn/lib/*:${HADOOP_HOME}/share/hadoop/yarn/*:${HADOOP_HOME}/share/hadoop/mapreduce/lib/*:${HADOOP_HOME}/share/hadoop/mapreduce/*:${HADOOP_HOME}/share/hadoop/tools/lib/*"
ENV PATH=${PATH}:${SPARK_HOME}/bin
ENV SPARK_PACKAGE=spark-${SPARK_VERSION}-bin-without-hadoop

COPY ${SPARK_PACKAGE}.tgz ${SPARK_PACKAGE}.tgz

RUN gunzip ${SPARK_PACKAGE}.tgz \
 && tar -xf ${SPARK_PACKAGE}.tar -C ${ROOT_PATH}/ \
 && ln -s ${ROOT_PATH}/${SPARK_PACKAGE} ${SPARK_HOME} \
 && chown -R root:root ${SPARK_HOME} \
 && rm ${SPARK_PACKAGE}.tar

# WORKDIR /opt/
ARG LIVY_VERSION = apache-livy-0.8.0-incubating-SNAPSHOT-bin

COPY apache-livy-0.8.0-incubating-SNAPSHOT-bin.zip /

RUN unzip "apache-livy-0.8.0-incubating-SNAPSHOT-bin.zip"
RUN    rm "apache-livy-0.8.0-incubating-SNAPSHOT-bin.zip"
RUN    mv "apache-livy-0.8.0-incubating-SNAPSHOT-bin" /opt/livy/

# Download and install Livy
# RUN set -eux; \
#     url="https://archive.apache.org/dist/incubator/livy/${LIVY_VERSION}/apache-livy-${LIVY_VERSION}-bin.zip"; \
#     filename="$(basename "$url")"; \
#     wget --progress=bar:force:noscroll -O "$filename" "$url"; \
#     unzip "$filename"; \
#     rm "$filename"; \
#     mv "apache-livy-${LIVY_VERSION}-bin" /opt/livy
#     rm "$filename" \
#     mv "apache-livy-${LIVY_VERSION}-bin" /opt/livy/ 
=======
ENV SPARK_VERSION=2.4.5
ENV HADOOP_VERSION=2.7
ENV LIVY_VERSION=0.7.1-incubating

# Download and install Spark
RUN set -eux; \
    url="https://archive.apache.org/dist/spark/spark-${SPARK_VERSION}/spark-${SPARK_VERSION}-bin-hadoop${HADOOP_VERSION}.tgz"; \
    filename="$(basename "$url")"; \
    wget --progress=bar:force:noscroll -O "$filename" "$url"; \
    tar xzf "$filename" -C /opt/; \
    rm "$filename"; \
    mv "/opt/spark-${SPARK_VERSION}-bin-hadoop${HADOOP_VERSION}" /opt/spark

# Download and install Livy
RUN set -eux; \
    url="https://archive.apache.org/dist/incubator/livy/${LIVY_VERSION}/apache-livy-${LIVY_VERSION}-bin.zip"; \
    filename="$(basename "$url")"; \
    wget --progress=bar:force:noscroll -O "$filename" "$url"; \
    unzip "$filename"; \
    rm "$filename"; \
    mv "apache-livy-${LIVY_VERSION}-bin" /opt/livy
>>>>>>> 0b58a160

# Configure Livy
ENV SPARK_HOME=/opt/spark
ENV PATH=$PATH:$SPARK_HOME/bin
<<<<<<< HEAD
# RUN cp /opt/livy/conf/log4j.properties.template /opt/livy/conf/log4j.properties
RUN mkdir -p /opt/livy/apache-livy-0.8.0-incubating-SNAPSHOT-bin/logs 
=======
RUN cp /opt/livy/conf/log4j.properties.template /opt/livy/conf/log4j.properties
RUN mkdir -p /opt/livy/logs
>>>>>>> 0b58a160
RUN apt-get update && \
    apt-get install -y scala
ENV PATH="/opt/scala/bin:${PATH}"

<<<<<<< HEAD
# COPY log4j.properties /opt/livy/che-livy-0.8.0-incubating-SNAPSHOT-bin/conf
# RUN chmod 644 /opt/livy/apache-livy-0.8.0-incubating-SNAPSHOT-bin/conf/log4j.properties
# RUN export LIVY_SERVER_JAVA_OPTS=-agentlib:jdwp=transport=dt_socket,server=y,suspend=n,address=5005

# Expose ports
EXPOSE 8998
# Start Livy
RUN chmod 777 /opt/livy/apache-livy-0.8.0-incubating-SNAPSHOT-bin/bin/livy-server
CMD ["/opt/livy/apache-livy-0.8.0-incubating-SNAPSHOT-bin/bin/livy-server"]
# CMD ["/bin/bash"]
=======
COPY log4j.properties /opt/livy/conf/
RUN chmod 644 /opt/livy/conf/log4j.properties
RUN export LIVY_SERVER_JAVA_OPTS=-agentlib:jdwp=transport=dt_socket,server=y,suspend=n,address=5005

# Expose ports
EXPOSE 8998 5005
# Start Livy
CMD ["/opt/livy/bin/livy-server"]
>>>>>>> 0b58a160
<|MERGE_RESOLUTION|>--- conflicted
+++ resolved
@@ -1,146 +1,106 @@
-# Set the base image to Ubuntu
-FROM ubuntu:latest
-
-# Install dependencies
-RUN apt-get update && \
-    apt-get install -y openjdk-8-jdk wget curl unzip && \
-    rm -rf /var/lib/apt/lists/*
-
-# Set environment variables
-ENV JAVA_HOME=/usr/lib/jvm/java-8-openjdk-amd64
-<<<<<<< HEAD
-# ENV SPARK_VERSION=2.4.5
-# ENV HADOOP_VERSION=2.7
-ENV LIVY_VERSION=0.8.0-incubating-SNAPSHOT-bin
-# ARG LIVY_VERSION=0.8.0-incubating-SNAPSHOT-bin
-ARG ROOT_PATH=/opt
-
-RUN apt-get update \
-    && apt-get install -y unzip
-
-ENV LIVY_HOME=${ROOT_PATH}/livy
-
-ENV LIVY_PACKAGE=apache-livy-${LIVY_VERSION}
-
-# COPY ${LIVY_PACKAGE}.zip /
-# Download and install Spark
-# RUN set -eux; \
-#     url="https://archive.apache.org/dist/spark/spark-${SPARK_VERSION}/spark-${SPARK_VERSION}-bin-hadoop${HADOOP_VERSION}.tgz"; \
-#     filename="$(basename "$url")"; \
-#     wget --progress=bar:force:noscroll -O "$filename" "$url"; \
-#     tar xzf "$filename" -C /opt/; \
-#     rm "$filename"; \
-#     mv "/opt/spark-${SPARK_VERSION}-bin-hadoop${HADOOP_VERSION}" /opt/spark
-
-
-ARG HADOOP_VERSION=3.3.1
-ARG SPARK_VERSION=3.2.3
-ARG ROOT_PATH=/opt
-
-RUN mkdir -p ${ROOT_PATH}
-
-ENV HADOOP_HOME=${ROOT_PATH}/hadoop
-ENV HADOOP_CONF_DIR=${HADOOP_HOME}/etc/hadoop
-ENV PATH=${PATH}:${HADOOP_HOME}/bin
-ENV HADOOP_PACKAGE=hadoop-${HADOOP_VERSION}
-
-COPY ${HADOOP_PACKAGE}.tar.gz ${HADOOP_PACKAGE}.tar.gz
-
-RUN gunzip ${HADOOP_PACKAGE}.tar.gz \
- && tar -xf ${HADOOP_PACKAGE}.tar -C ${ROOT_PATH}/ \
- && ln -s ${ROOT_PATH}/${HADOOP_PACKAGE} ${HADOOP_HOME} \
- && rm -rf ${HADOOP_HOME}/share/doc \
- && chown -R root:root ${HADOOP_HOME} \
- && rm ${HADOOP_PACKAGE}.tar
-
-ENV SPARK_HOME=${ROOT_PATH}/spark
-ENV SPARK_DIST_CLASSPATH="${HADOOP_HOME}/etc/hadoop/*:${HADOOP_HOME}/share/hadoop/common/lib/*:${HADOOP_HOME}/share/hadoop/common/*:${HADOOP_HOME}/share/hadoop/hdfs/*:${HADOOP_HOME}/share/hadoop/hdfs/lib/*:${HADOOP_HOME}/share/hadoop/hdfs/*:${HADOOP_HOME}/share/hadoop/yarn/lib/*:${HADOOP_HOME}/share/hadoop/yarn/*:${HADOOP_HOME}/share/hadoop/mapreduce/lib/*:${HADOOP_HOME}/share/hadoop/mapreduce/*:${HADOOP_HOME}/share/hadoop/tools/lib/*"
-ENV PATH=${PATH}:${SPARK_HOME}/bin
-ENV SPARK_PACKAGE=spark-${SPARK_VERSION}-bin-without-hadoop
-
-COPY ${SPARK_PACKAGE}.tgz ${SPARK_PACKAGE}.tgz
-
-RUN gunzip ${SPARK_PACKAGE}.tgz \
- && tar -xf ${SPARK_PACKAGE}.tar -C ${ROOT_PATH}/ \
- && ln -s ${ROOT_PATH}/${SPARK_PACKAGE} ${SPARK_HOME} \
- && chown -R root:root ${SPARK_HOME} \
- && rm ${SPARK_PACKAGE}.tar
-
-# WORKDIR /opt/
-ARG LIVY_VERSION = apache-livy-0.8.0-incubating-SNAPSHOT-bin
-
-COPY apache-livy-0.8.0-incubating-SNAPSHOT-bin.zip /
-
-RUN unzip "apache-livy-0.8.0-incubating-SNAPSHOT-bin.zip"
-RUN    rm "apache-livy-0.8.0-incubating-SNAPSHOT-bin.zip"
-RUN    mv "apache-livy-0.8.0-incubating-SNAPSHOT-bin" /opt/livy/
-
-# Download and install Livy
-# RUN set -eux; \
-#     url="https://archive.apache.org/dist/incubator/livy/${LIVY_VERSION}/apache-livy-${LIVY_VERSION}-bin.zip"; \
-#     filename="$(basename "$url")"; \
-#     wget --progress=bar:force:noscroll -O "$filename" "$url"; \
-#     unzip "$filename"; \
-#     rm "$filename"; \
-#     mv "apache-livy-${LIVY_VERSION}-bin" /opt/livy
-#     rm "$filename" \
-#     mv "apache-livy-${LIVY_VERSION}-bin" /opt/livy/ 
-=======
-ENV SPARK_VERSION=2.4.5
-ENV HADOOP_VERSION=2.7
-ENV LIVY_VERSION=0.7.1-incubating
-
-# Download and install Spark
-RUN set -eux; \
-    url="https://archive.apache.org/dist/spark/spark-${SPARK_VERSION}/spark-${SPARK_VERSION}-bin-hadoop${HADOOP_VERSION}.tgz"; \
-    filename="$(basename "$url")"; \
-    wget --progress=bar:force:noscroll -O "$filename" "$url"; \
-    tar xzf "$filename" -C /opt/; \
-    rm "$filename"; \
-    mv "/opt/spark-${SPARK_VERSION}-bin-hadoop${HADOOP_VERSION}" /opt/spark
-
-# Download and install Livy
-RUN set -eux; \
-    url="https://archive.apache.org/dist/incubator/livy/${LIVY_VERSION}/apache-livy-${LIVY_VERSION}-bin.zip"; \
-    filename="$(basename "$url")"; \
-    wget --progress=bar:force:noscroll -O "$filename" "$url"; \
-    unzip "$filename"; \
-    rm "$filename"; \
-    mv "apache-livy-${LIVY_VERSION}-bin" /opt/livy
->>>>>>> 0b58a160
-
-# Configure Livy
-ENV SPARK_HOME=/opt/spark
-ENV PATH=$PATH:$SPARK_HOME/bin
-<<<<<<< HEAD
-# RUN cp /opt/livy/conf/log4j.properties.template /opt/livy/conf/log4j.properties
-RUN mkdir -p /opt/livy/apache-livy-0.8.0-incubating-SNAPSHOT-bin/logs 
-=======
-RUN cp /opt/livy/conf/log4j.properties.template /opt/livy/conf/log4j.properties
-RUN mkdir -p /opt/livy/logs
->>>>>>> 0b58a160
-RUN apt-get update && \
-    apt-get install -y scala
-ENV PATH="/opt/scala/bin:${PATH}"
-
-<<<<<<< HEAD
-# COPY log4j.properties /opt/livy/che-livy-0.8.0-incubating-SNAPSHOT-bin/conf
-# RUN chmod 644 /opt/livy/apache-livy-0.8.0-incubating-SNAPSHOT-bin/conf/log4j.properties
-# RUN export LIVY_SERVER_JAVA_OPTS=-agentlib:jdwp=transport=dt_socket,server=y,suspend=n,address=5005
-
-# Expose ports
-EXPOSE 8998
-# Start Livy
-RUN chmod 777 /opt/livy/apache-livy-0.8.0-incubating-SNAPSHOT-bin/bin/livy-server
-CMD ["/opt/livy/apache-livy-0.8.0-incubating-SNAPSHOT-bin/bin/livy-server"]
-# CMD ["/bin/bash"]
-=======
-COPY log4j.properties /opt/livy/conf/
-RUN chmod 644 /opt/livy/conf/log4j.properties
-RUN export LIVY_SERVER_JAVA_OPTS=-agentlib:jdwp=transport=dt_socket,server=y,suspend=n,address=5005
-
-# Expose ports
-EXPOSE 8998 5005
-# Start Livy
-CMD ["/opt/livy/bin/livy-server"]
->>>>>>> 0b58a160
+# Set the base image to Ubuntu
+FROM ubuntu:latest
+
+# Install dependencies
+RUN apt-get update && \
+    apt-get install -y openjdk-8-jdk wget curl unzip && \
+    rm -rf /var/lib/apt/lists/*
+
+# Set environment variables
+ENV JAVA_HOME=/usr/lib/jvm/java-8-openjdk-amd64
+# ENV SPARK_VERSION=2.4.5
+# ENV HADOOP_VERSION=2.7
+ENV LIVY_VERSION=0.8.0-incubating-SNAPSHOT-bin
+# ARG LIVY_VERSION=0.8.0-incubating-SNAPSHOT-bin
+ARG ROOT_PATH=/opt
+
+RUN apt-get update \
+    && apt-get install -y unzip
+
+ENV LIVY_HOME=${ROOT_PATH}/livy
+
+ENV LIVY_PACKAGE=apache-livy-${LIVY_VERSION}
+
+# COPY ${LIVY_PACKAGE}.zip /
+# Download and install Spark
+# RUN set -eux; \
+#     url="https://archive.apache.org/dist/spark/spark-${SPARK_VERSION}/spark-${SPARK_VERSION}-bin-hadoop${HADOOP_VERSION}.tgz"; \
+#     filename="$(basename "$url")"; \
+#     wget --progress=bar:force:noscroll -O "$filename" "$url"; \
+#     tar xzf "$filename" -C /opt/; \
+#     rm "$filename"; \
+#     mv "/opt/spark-${SPARK_VERSION}-bin-hadoop${HADOOP_VERSION}" /opt/spark
+
+
+ARG HADOOP_VERSION=3.3.1
+ARG SPARK_VERSION=3.2.3
+ARG ROOT_PATH=/opt
+
+RUN mkdir -p ${ROOT_PATH}
+
+ENV HADOOP_HOME=${ROOT_PATH}/hadoop
+ENV HADOOP_CONF_DIR=${HADOOP_HOME}/etc/hadoop
+ENV PATH=${PATH}:${HADOOP_HOME}/bin
+ENV HADOOP_PACKAGE=hadoop-${HADOOP_VERSION}
+
+COPY ${HADOOP_PACKAGE}.tar.gz ${HADOOP_PACKAGE}.tar.gz
+
+RUN gunzip ${HADOOP_PACKAGE}.tar.gz \
+ && tar -xf ${HADOOP_PACKAGE}.tar -C ${ROOT_PATH}/ \
+ && ln -s ${ROOT_PATH}/${HADOOP_PACKAGE} ${HADOOP_HOME} \
+ && rm -rf ${HADOOP_HOME}/share/doc \
+ && chown -R root:root ${HADOOP_HOME} \
+ && rm ${HADOOP_PACKAGE}.tar
+
+ENV SPARK_HOME=${ROOT_PATH}/spark
+ENV SPARK_DIST_CLASSPATH="${HADOOP_HOME}/etc/hadoop/*:${HADOOP_HOME}/share/hadoop/common/lib/*:${HADOOP_HOME}/share/hadoop/common/*:${HADOOP_HOME}/share/hadoop/hdfs/*:${HADOOP_HOME}/share/hadoop/hdfs/lib/*:${HADOOP_HOME}/share/hadoop/hdfs/*:${HADOOP_HOME}/share/hadoop/yarn/lib/*:${HADOOP_HOME}/share/hadoop/yarn/*:${HADOOP_HOME}/share/hadoop/mapreduce/lib/*:${HADOOP_HOME}/share/hadoop/mapreduce/*:${HADOOP_HOME}/share/hadoop/tools/lib/*"
+ENV PATH=${PATH}:${SPARK_HOME}/bin
+ENV SPARK_PACKAGE=spark-${SPARK_VERSION}-bin-without-hadoop
+
+COPY ${SPARK_PACKAGE}.tgz ${SPARK_PACKAGE}.tgz
+
+RUN gunzip ${SPARK_PACKAGE}.tgz \
+ && tar -xf ${SPARK_PACKAGE}.tar -C ${ROOT_PATH}/ \
+ && ln -s ${ROOT_PATH}/${SPARK_PACKAGE} ${SPARK_HOME} \
+ && chown -R root:root ${SPARK_HOME} \
+ && rm ${SPARK_PACKAGE}.tar
+
+# WORKDIR /opt/
+ARG LIVY_VERSION = apache-livy-0.8.0-incubating-SNAPSHOT-bin
+
+COPY apache-livy-0.8.0-incubating-SNAPSHOT-bin.zip /
+
+RUN unzip "apache-livy-0.8.0-incubating-SNAPSHOT-bin.zip"
+RUN    rm "apache-livy-0.8.0-incubating-SNAPSHOT-bin.zip"
+RUN    mv "apache-livy-0.8.0-incubating-SNAPSHOT-bin" /opt/livy/
+
+# Download and install Livy
+# RUN set -eux; \
+#     url="https://archive.apache.org/dist/incubator/livy/${LIVY_VERSION}/apache-livy-${LIVY_VERSION}-bin.zip"; \
+#     filename="$(basename "$url")"; \
+#     wget --progress=bar:force:noscroll -O "$filename" "$url"; \
+#     unzip "$filename"; \
+#     rm "$filename"; \
+#     mv "apache-livy-${LIVY_VERSION}-bin" /opt/livy
+#     rm "$filename" \
+#     mv "apache-livy-${LIVY_VERSION}-bin" /opt/livy/ 
+
+# Configure Livy
+ENV SPARK_HOME=/opt/spark
+ENV PATH=$PATH:$SPARK_HOME/bin
+RUN cp /opt/livy/conf/log4j.properties.template /opt/livy/conf/log4j.properties
+RUN mkdir -p /opt/livy/logs
+
+RUN apt-get update && \
+    apt-get install -y scala
+ENV PATH="/opt/scala/bin:${PATH}"
+
+COPY log4j.properties /opt/livy/conf/
+RUN chmod 644 /opt/livy/conf/log4j.properties
+RUN export LIVY_SERVER_JAVA_OPTS=-agentlib:jdwp=transport=dt_socket,server=y,suspend=n,address=5005
+
+# Expose ports
+EXPOSE 8998 5005
+# Start Livy
+CMD ["/opt/livy/bin/livy-server"]
+