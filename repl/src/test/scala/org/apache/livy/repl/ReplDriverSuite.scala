/*
 * Licensed to the Apache Software Foundation (ASF) under one or more
 * contributor license agreements.  See the NOTICE file distributed with
 * this work for additional information regarding copyright ownership.
 * The ASF licenses this file to You under the Apache License, Version 2.0
 * (the "License"); you may not use this file except in compliance with
 * the License.  You may obtain a copy of the License at
 *
 *    http://www.apache.org/licenses/LICENSE-2.0
 *
 * Unless required by applicable law or agreed to in writing, software
 * distributed under the License is distributed on an "AS IS" BASIS,
 * WITHOUT WARRANTIES OR CONDITIONS OF ANY KIND, either express or implied.
 * See the License for the specific language governing permissions and
 * limitations under the License.
 */

package org.apache.livy.repl

import java.net.URI
import java.util.concurrent.TimeUnit
import java.util.concurrent.TimeoutException

import scala.concurrent.duration._
import scala.language.postfixOps

import org.apache.spark.launcher.SparkLauncher
import org.json4s._
import org.json4s.jackson.JsonMethods._
import org.scalatest.FunSuite
import org.scalatest.concurrent.Eventually._

import org.apache.livy._
import org.apache.livy.rsc.{PingJob, RSCClient, RSCConf}
import org.apache.livy.sessions.Spark

class ReplDriverSuite extends FunSuite with LivyBaseUnitTestSuite {

  private implicit val formats = DefaultFormats

  test("start a repl session using the rsc") {
    val client = new LivyClientBuilder()
      .setConf(SparkLauncher.DRIVER_MEMORY, "512m")
      .setConf(SparkLauncher.DRIVER_EXTRA_CLASSPATH, sys.props("java.class.path"))
      .setConf(SparkLauncher.EXECUTOR_EXTRA_CLASSPATH, sys.props("java.class.path"))
      .setConf(RSCConf.Entry.LIVY_JARS.key(), "")
      .setURI(new URI("rsc:/"))
      .setConf(RSCConf.Entry.DRIVER_CLASS.key(), classOf[ReplDriver].getName())
      .setConf(RSCConf.Entry.SESSION_KIND.key(), Spark.toString)
      .build()
      .asInstanceOf[RSCClient]

    try {
      // This is sort of what InteractiveSession.scala does to detect an idle session.
      client.submit(new PingJob()).get(60, TimeUnit.SECONDS)

      val statementId = client.submitReplCode("1 + 1", "spark").get
      eventually(timeout(30 seconds), interval(100 millis)) {
        val rawResult =
          client.getReplJobResults(statementId, 1).get(10, TimeUnit.SECONDS).statements(0)
        val result = rawResult.output
        assert((parse(result) \ Session.STATUS).extract[String] === Session.OK)
      }
<<<<<<< HEAD
    }catch
    {
      case e: TimeoutException =>
        println("Timeout occurred while retrieving the REPL job result.")
=======
    } catch {
      case e: Throwable =>
>>>>>>> dcd1b1fb
        e.printStackTrace()
    } finally {
      client.stop(true)
    }
  }
}<|MERGE_RESOLUTION|>--- conflicted
+++ resolved
@@ -19,7 +19,6 @@
 
 import java.net.URI
 import java.util.concurrent.TimeUnit
-import java.util.concurrent.TimeoutException
 
 import scala.concurrent.duration._
 import scala.language.postfixOps
@@ -61,15 +60,8 @@
         val result = rawResult.output
         assert((parse(result) \ Session.STATUS).extract[String] === Session.OK)
       }
-<<<<<<< HEAD
-    }catch
-    {
-      case e: TimeoutException =>
-        println("Timeout occurred while retrieving the REPL job result.")
-=======
     } catch {
       case e: Throwable =>
->>>>>>> dcd1b1fb
         e.printStackTrace()
     } finally {
       client.stop(true)
