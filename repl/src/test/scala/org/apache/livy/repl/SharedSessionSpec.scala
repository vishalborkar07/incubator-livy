--- conflicted
+++ resolved
@@ -1,4 +1,3 @@
-<<<<<<< HEAD
 /*
  * Licensed to the Apache Software Foundation (ASF) under one or more
  * contributor license agreements.  See the NOTICE file distributed with
@@ -124,132 +123,4 @@
 
     result should be (expectedResult)
   }
-}
-=======
-/*
- * Licensed to the Apache Software Foundation (ASF) under one or more
- * contributor license agreements.  See the NOTICE file distributed with
- * this work for additional information regarding copyright ownership.
- * The ASF licenses this file to You under the Apache License, Version 2.0
- * (the "License"); you may not use this file except in compliance with
- * the License.  You may obtain a copy of the License at
- *
- *    http://www.apache.org/licenses/LICENSE-2.0
- *
- * Unless required by applicable law or agreed to in writing, software
- * distributed under the License is distributed on an "AS IS" BASIS,
- * WITHOUT WARRANTIES OR CONDITIONS OF ANY KIND, either express or implied.
- * See the License for the specific language governing permissions and
- * limitations under the License.
- */
-
-package org.apache.livy.repl
-
-import scala.concurrent.duration._
-import scala.language.postfixOps
-
-import org.json4s.Extraction
-import org.json4s.JsonAST.JValue
-import org.json4s.jackson.JsonMethods.parse
-import org.scalatest.concurrent.Eventually.{eventually, interval, timeout}
-
-import org.apache.livy.rsc.driver.{Statement, StatementState}
-import org.apache.livy.sessions._
-
-class SharedSessionSpec extends BaseSessionSpec(Shared) {
-
-  private def execute(session: Session, code: String, codeType: String): Statement = {
-    val id = session.execute(code, codeType)
-    eventually(timeout(30 seconds), interval(100 millis)) {
-      val s = session.statements(id)
-      s.state.get() shouldBe StatementState.Available
-      s
-    }
-  }
-
-  it should "execute `1 + 2` == 3" in withSession { session =>
-    val statement = execute(session, "1 + 2", "spark")
-    statement.id should equal (0)
-
-    val result = parse(statement.output)
-    val expectedResult = Extraction.decompose(Map(
-      "status" -> "ok",
-      "execution_count" -> 0,
-      "data" -> Map(
-        "text/plain" -> "res0: Int = 3\n"
-      )
-    ))
-
-    result should equal (expectedResult)
-  }
-
-  it should "access the spark context" in withSession { session =>
-    val statement = execute(session, """sc""", "spark")
-    statement.id should equal (0)
-
-    val result = parse(statement.output)
-    val resultMap = result.extract[Map[String, JValue]]
-
-    // Manually extract the values since the line numbers in the exception could change.
-    resultMap("status").extract[String] should equal ("ok")
-    resultMap("execution_count").extract[Int] should equal (0)
-
-    val data = resultMap("data").extract[Map[String, JValue]]
-    data("text/plain").extract[String] should include (
-      "res0: org.apache.spark.SparkContext = org.apache.spark.SparkContext")
-  }
-
-  it should "execute spark commands" in withSession { session =>
-    val statement = execute(session,
-      """sc.parallelize(0 to 1).map{i => i+1}.collect""".stripMargin, "spark")
-    statement.id should equal (0)
-
-    val result = parse(statement.output)
-
-    val expectedResult = Extraction.decompose(Map(
-      "status" -> "ok",
-      "execution_count" -> 0,
-      "data" -> Map(
-        "text/plain" -> "res0: Array[Int] = Array(1, 2)\n"
-      )
-    ))
-
-    result should equal (expectedResult)
-  }
-
-  it should "throw exception if code type is not specified in shared session" in withSession {
-    session =>
-      intercept[IllegalArgumentException](session.execute("1 + 2"))
-  }
-
-  it should "execute `1 + 2 = 3` in Python" in withSession { session =>
-    val statement = execute(session, "1 + 2", "pyspark")
-    statement.id should equal (0)
-
-    val result = parse(statement.output)
-
-    val expectedResult = Extraction.decompose(Map(
-      "status" -> "ok",
-      "execution_count" -> 0,
-      "data" -> Map("text/plain" -> "3")
-    ))
-
-    result should equal (expectedResult)
-  }
-
-  it should "execute `1 + 2 == 3` in R" in withSession { session =>
-    val statement = execute(session, "1 + 2", "sparkr")
-    statement.id should be (0)
-
-    val result = parse(statement.output)
-
-    val expectedResult = Extraction.decompose(Map(
-      "status" -> "ok",
-      "execution_count" -> 0,
-      "data" -> Map("text/plain" -> "[1] 3")
-    ))
-
-    result should be (expectedResult)
-  }
-}
->>>>>>> 7df8a11d
+}