<<<<<<< HEAD
/*
 * Licensed to the Apache Software Foundation (ASF) under one or more
 * contributor license agreements.  See the NOTICE file distributed with
 * this work for additional information regarding copyright ownership.
 * The ASF licenses this file to You under the Apache License, Version 2.0
 * (the "License"); you may not use this file except in compliance with
 * the License.  You may obtain a copy of the License at
 *
 *    http://www.apache.org/licenses/LICENSE-2.0
 *
 * Unless required by applicable law or agreed to in writing, software
 * distributed under the License is distributed on an "AS IS" BASIS,
 * WITHOUT WARRANTIES OR CONDITIONS OF ANY KIND, either express or implied.
 * See the License for the specific language governing permissions and
 * limitations under the License.
 */

package org.apache.livy.repl

import org.apache.spark.SparkConf
import org.json4s.DefaultFormats
import org.json4s.JsonDSL._
import org.scalatest._

import org.apache.livy.rsc.driver.SparkEntries

class SparkRInterpreterSpec extends BaseInterpreterSpec {

  implicit val formats = DefaultFormats

  override protected def withFixture(test: NoArgTest): Outcome = {
    assume(!sys.props.getOrElse("skipRTests", "false").toBoolean, "Skipping R tests.")
    super.withFixture(test)
  }


  override def createInterpreter(): Interpreter = {
    val sparkConf = new SparkConf()
    SparkRInterpreter(sparkConf, new SparkEntries(sparkConf))
  }

  it should "execute `1 + 2` == 3" in withInterpreter { interpreter =>
    val response = interpreter.execute("1 + 2")
    response should equal (Interpreter.ExecuteSuccess(
      TEXT_PLAIN -> "[1] 3"
    ))
  }

  it should "execute multiple statements" in withInterpreter { interpreter =>
    var response = interpreter.execute("x = 1")
    response should equal (Interpreter.ExecuteSuccess(
      TEXT_PLAIN -> ""
    ))

    response = interpreter.execute("y = 2")
    response should equal (Interpreter.ExecuteSuccess(
      TEXT_PLAIN -> ""
    ))

    response = interpreter.execute("x + y")
    response should equal (Interpreter.ExecuteSuccess(
      TEXT_PLAIN -> "[1] 3"
    ))
  }

  it should "execute multiple statements in one block" in withInterpreter { interpreter =>
    val response = interpreter.execute(
      """
        |x = 1
        |
        |y = 2
        |
        |x + y
      """.stripMargin.replaceAll("\r", "")
    )
    response should equal(Interpreter.ExecuteSuccess(
      TEXT_PLAIN -> "[1] 3"
    ))
  }

  it should "get multiple outputs in one block" in withInterpreter { interpreter =>
    val response = interpreter.execute(
      """
        |print("1")
        |print("2")
      """.stripMargin.replaceAll("\r", "")
    )
    response should equal(Interpreter.ExecuteSuccess(
      TEXT_PLAIN -> "[1] \"1\"\n[1] \"2\""
    ))
  }

  it should "capture stdout" in withInterpreter { interpreter =>
    val response = interpreter.execute("cat(3)")
    response should equal(Interpreter.ExecuteSuccess(
      TEXT_PLAIN -> "3"
    ))
  }

  it should "report an error if accessing an unknown variable" in withInterpreter { interpreter =>
    val response = interpreter.execute("x")
    assert(response.isInstanceOf[Interpreter.ExecuteError])
    val errorResponse = response.asInstanceOf[Interpreter.ExecuteError]
    errorResponse.ename should be ("Error")
    assert(errorResponse.evalue.contains("object 'x' not found"))
  }


  it should "not hang when executing incomplete statements" in withInterpreter { interpreter =>
    val response = interpreter.execute("x[")
    response should equal(Interpreter.ExecuteError(
      "Error",
        """[1] "Error in parse(text = \"x[\"): <text>:2:0: unexpected end of input\n1: x[\n   ^""""
    ))
  }

  it should "escape the statement" in withInterpreter { interpreter =>
    val response = interpreter.execute("print(\"a\")")
    response should equal(Interpreter.ExecuteSuccess(
      TEXT_PLAIN -> "[1] \"a\""
    ))
  }

}
=======
/*
 * Licensed to the Apache Software Foundation (ASF) under one or more
 * contributor license agreements.  See the NOTICE file distributed with
 * this work for additional information regarding copyright ownership.
 * The ASF licenses this file to You under the Apache License, Version 2.0
 * (the "License"); you may not use this file except in compliance with
 * the License.  You may obtain a copy of the License at
 *
 *    http://www.apache.org/licenses/LICENSE-2.0
 *
 * Unless required by applicable law or agreed to in writing, software
 * distributed under the License is distributed on an "AS IS" BASIS,
 * WITHOUT WARRANTIES OR CONDITIONS OF ANY KIND, either express or implied.
 * See the License for the specific language governing permissions and
 * limitations under the License.
 */

package org.apache.livy.repl

import org.apache.spark.SparkConf
import org.json4s.DefaultFormats
import org.json4s.JsonDSL._
import org.scalatest._

import org.apache.livy.rsc.driver.SparkEntries

class SparkRInterpreterSpec extends BaseInterpreterSpec {

  implicit val formats = DefaultFormats

  override protected def withFixture(test: NoArgTest): Outcome = {
    assume(!sys.props.getOrElse("skipRTests", "false").toBoolean, "Skipping R tests.")
    super.withFixture(test)
  }


  override def createInterpreter(): Interpreter = {
    val sparkConf = new SparkConf()
    SparkRInterpreter(sparkConf, new SparkEntries(sparkConf))
  }

  it should "execute `1 + 2` == 3" in withInterpreter { interpreter =>
    val response = interpreter.execute("1 + 2")
    response should equal (Interpreter.ExecuteSuccess(
      TEXT_PLAIN -> "[1] 3"
    ))
  }

  it should "execute multiple statements" in withInterpreter { interpreter =>
    var response = interpreter.execute("x = 1")
    response should equal (Interpreter.ExecuteSuccess(
      TEXT_PLAIN -> ""
    ))

    response = interpreter.execute("y = 2")
    response should equal (Interpreter.ExecuteSuccess(
      TEXT_PLAIN -> ""
    ))

    response = interpreter.execute("x + y")
    response should equal (Interpreter.ExecuteSuccess(
      TEXT_PLAIN -> "[1] 3"
    ))
  }

   it should "execute multiple statements in one block" in withInterpreter { interpreter =>
  val response = interpreter.execute(
    """
      |x = 1
      |
      |y = 2
      |
      |x + y
    """.stripMargin.replaceAll("\r", "")
  )
  response should equal(Interpreter.ExecuteSuccess(
    TEXT_PLAIN -> "[1] 3"
  ))
}

it should "get multiple outputs in one block" in withInterpreter { interpreter =>
  val response = interpreter.execute(
    """
      |print("1")
      |print("2")
    """.stripMargin.replaceAll("\r", "")
  )
  response should equal(Interpreter.ExecuteSuccess(
    TEXT_PLAIN -> "[1] \"1\"\n[1] \"2\""
  ))
}

  it should "capture stdout" in withInterpreter { interpreter =>
    val response = interpreter.execute("cat(3)")
    response should equal(Interpreter.ExecuteSuccess(
      TEXT_PLAIN -> "3"
    ))
  }

  it should "report an error if accessing an unknown variable" in withInterpreter { interpreter =>
    val response = interpreter.execute("x")
    assert(response.isInstanceOf[Interpreter.ExecuteError])
    val errorResponse = response.asInstanceOf[Interpreter.ExecuteError]
    errorResponse.ename should be ("Error")
    assert(errorResponse.evalue.contains("object 'x' not found"))
  }


  it should "not hang when executing incomplete statements" in withInterpreter { interpreter =>
    val response = interpreter.execute("x[")
    response should equal(Interpreter.ExecuteError(
      "Error",
        """[1] "Error in parse(text = \"x[\"): <text>:2:0: unexpected end of input\n1: x[\n   ^""""
    ))
  }

  it should "escape the statement" in withInterpreter { interpreter =>
    val response = interpreter.execute("print(\"a\")")
    response should equal(Interpreter.ExecuteSuccess(
      TEXT_PLAIN -> "[1] \"a\""
    ))
  }

}
>>>>>>> 7df8a11d
<|MERGE_RESOLUTION|>--- conflicted
+++ resolved
@@ -1,4 +1,3 @@
-<<<<<<< HEAD
 /*
  * Licensed to the Apache Software Foundation (ASF) under one or more
  * contributor license agreements.  See the NOTICE file distributed with
@@ -122,130 +121,4 @@
     ))
   }
 
-}
-=======
-/*
- * Licensed to the Apache Software Foundation (ASF) under one or more
- * contributor license agreements.  See the NOTICE file distributed with
- * this work for additional information regarding copyright ownership.
- * The ASF licenses this file to You under the Apache License, Version 2.0
- * (the "License"); you may not use this file except in compliance with
- * the License.  You may obtain a copy of the License at
- *
- *    http://www.apache.org/licenses/LICENSE-2.0
- *
- * Unless required by applicable law or agreed to in writing, software
- * distributed under the License is distributed on an "AS IS" BASIS,
- * WITHOUT WARRANTIES OR CONDITIONS OF ANY KIND, either express or implied.
- * See the License for the specific language governing permissions and
- * limitations under the License.
- */
-
-package org.apache.livy.repl
-
-import org.apache.spark.SparkConf
-import org.json4s.DefaultFormats
-import org.json4s.JsonDSL._
-import org.scalatest._
-
-import org.apache.livy.rsc.driver.SparkEntries
-
-class SparkRInterpreterSpec extends BaseInterpreterSpec {
-
-  implicit val formats = DefaultFormats
-
-  override protected def withFixture(test: NoArgTest): Outcome = {
-    assume(!sys.props.getOrElse("skipRTests", "false").toBoolean, "Skipping R tests.")
-    super.withFixture(test)
-  }
-
-
-  override def createInterpreter(): Interpreter = {
-    val sparkConf = new SparkConf()
-    SparkRInterpreter(sparkConf, new SparkEntries(sparkConf))
-  }
-
-  it should "execute `1 + 2` == 3" in withInterpreter { interpreter =>
-    val response = interpreter.execute("1 + 2")
-    response should equal (Interpreter.ExecuteSuccess(
-      TEXT_PLAIN -> "[1] 3"
-    ))
-  }
-
-  it should "execute multiple statements" in withInterpreter { interpreter =>
-    var response = interpreter.execute("x = 1")
-    response should equal (Interpreter.ExecuteSuccess(
-      TEXT_PLAIN -> ""
-    ))
-
-    response = interpreter.execute("y = 2")
-    response should equal (Interpreter.ExecuteSuccess(
-      TEXT_PLAIN -> ""
-    ))
-
-    response = interpreter.execute("x + y")
-    response should equal (Interpreter.ExecuteSuccess(
-      TEXT_PLAIN -> "[1] 3"
-    ))
-  }
-
-   it should "execute multiple statements in one block" in withInterpreter { interpreter =>
-  val response = interpreter.execute(
-    """
-      |x = 1
-      |
-      |y = 2
-      |
-      |x + y
-    """.stripMargin.replaceAll("\r", "")
-  )
-  response should equal(Interpreter.ExecuteSuccess(
-    TEXT_PLAIN -> "[1] 3"
-  ))
-}
-
-it should "get multiple outputs in one block" in withInterpreter { interpreter =>
-  val response = interpreter.execute(
-    """
-      |print("1")
-      |print("2")
-    """.stripMargin.replaceAll("\r", "")
-  )
-  response should equal(Interpreter.ExecuteSuccess(
-    TEXT_PLAIN -> "[1] \"1\"\n[1] \"2\""
-  ))
-}
-
-  it should "capture stdout" in withInterpreter { interpreter =>
-    val response = interpreter.execute("cat(3)")
-    response should equal(Interpreter.ExecuteSuccess(
-      TEXT_PLAIN -> "3"
-    ))
-  }
-
-  it should "report an error if accessing an unknown variable" in withInterpreter { interpreter =>
-    val response = interpreter.execute("x")
-    assert(response.isInstanceOf[Interpreter.ExecuteError])
-    val errorResponse = response.asInstanceOf[Interpreter.ExecuteError]
-    errorResponse.ename should be ("Error")
-    assert(errorResponse.evalue.contains("object 'x' not found"))
-  }
-
-
-  it should "not hang when executing incomplete statements" in withInterpreter { interpreter =>
-    val response = interpreter.execute("x[")
-    response should equal(Interpreter.ExecuteError(
-      "Error",
-        """[1] "Error in parse(text = \"x[\"): <text>:2:0: unexpected end of input\n1: x[\n   ^""""
-    ))
-  }
-
-  it should "escape the statement" in withInterpreter { interpreter =>
-    val response = interpreter.execute("print(\"a\")")
-    response should equal(Interpreter.ExecuteSuccess(
-      TEXT_PLAIN -> "[1] \"a\""
-    ))
-  }
-
-}
->>>>>>> 7df8a11d
+}