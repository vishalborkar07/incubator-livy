<?xml version="1.0" encoding="UTF-8"?>
<!--
  ~ Licensed to the Apache Software Foundation (ASF) under one or more
  ~ contributor license agreements.  See the NOTICE file distributed with
  ~ this work for additional information regarding copyright ownership.
  ~ The ASF licenses this file to You under the Apache License, Version 2.0
  ~ (the "License"); you may not use this file except in compliance with
  ~ the License.  You may obtain a copy of the License at
  ~
  ~    http://www.apache.org/licenses/LICENSE-2.0
  ~
  ~ Unless required by applicable law or agreed to in writing, software
  ~ distributed under the License is distributed on an "AS IS" BASIS,
  ~ WITHOUT WARRANTIES OR CONDITIONS OF ANY KIND, either express or implied.
  ~ See the License for the specific language governing permissions and
  ~ limitations under the License.
  -->

<project xmlns="http://maven.apache.org/POM/4.0.0" xmlns:xsi="http://www.w3.org/2001/XMLSchema-instance" xsi:schemaLocation="http://maven.apache.org/POM/4.0.0 http://maven.apache.org/xsd/maven-4.0.0.xsd">
  <modelVersion>4.0.0</modelVersion>
  <parent>
    <groupId>org.apache.livy</groupId>
    <artifactId>livy-main</artifactId>
    <version>0.8.0-incubating-SNAPSHOT</version>
    <relativePath>../pom.xml</relativePath>
  </parent>

  <groupId>org.apache.livy</groupId>
  <artifactId>livy-rsc</artifactId>

  <properties>
    <copyright.header>${asf.copyright.header}</copyright.header>
  </properties>

  <dependencies>

    <dependency>
      <groupId>org.apache.livy</groupId>
      <artifactId>livy-api</artifactId>
      <version>${project.version}</version>
    </dependency>
    <dependency>
      <groupId>org.apache.livy</groupId>
      <artifactId>livy-client-common</artifactId>
      <version>${project.version}</version>
    </dependency>
    <dependency>
      <groupId>org.apache.livy</groupId>
      <artifactId>livy-test-lib</artifactId>
      <version>${project.version}</version>
      <scope>test</scope>
    </dependency>
    <dependency>
      <groupId>org.apache.livy</groupId>
      <artifactId>livy-core_${scala.binary.version}</artifactId>
      <version>${project.version}</version>
      <!-- Or it will conflict with repl jars -->
      <scope>provided</scope>
    </dependency>

    <dependency>
      <groupId>com.esotericsoftware</groupId>
      <artifactId>kryo-shaded</artifactId>
    </dependency>
    <dependency>
      <groupId>io.netty</groupId>
      <artifactId>netty-all</artifactId>
    </dependency>
    <dependency>
      <groupId>org.apache.spark</groupId>
      <artifactId>spark-launcher_${scala.binary.version}</artifactId>
      <exclusions>
        <exclusion>
          <groupId>org.scalatest</groupId>
          <artifactId>scalatest_${scala.binary.version}</artifactId>
        </exclusion>
        <exclusion>
          <groupId>org.apache.spark</groupId>
          <artifactId>spark-tags_${scala.binary.version}</artifactId>
        </exclusion>
      </exclusions>
    </dependency>

    <!-- Needed by Spark but excluded in the Livy root pom. -->
    <dependency>
      <groupId>javax.servlet</groupId>
      <artifactId>javax.servlet-api</artifactId>
      <scope>provided</scope>
    </dependency>
    <dependency>
      <groupId>log4j</groupId>
      <artifactId>log4j</artifactId>
      <scope>provided</scope>
    </dependency>
    <dependency>
      <groupId>org.apache.spark</groupId>
      <artifactId>spark-core_${scala.binary.version}</artifactId>
      <scope>provided</scope>
    </dependency>
    <dependency>
      <groupId>org.apache.spark</groupId>
      <artifactId>spark-hive_${scala.binary.version}</artifactId>
      <scope>provided</scope>
    </dependency>
    <dependency>
      <groupId>org.apache.spark</groupId>
      <artifactId>spark-sql_${scala.binary.version}</artifactId>
      <scope>provided</scope>
    </dependency>
    <dependency>
      <groupId>org.apache.spark</groupId>
      <artifactId>spark-streaming_${scala.binary.version}</artifactId>
      <scope>provided</scope>
    </dependency>
    <dependency>
      <groupId>org.apache.hadoop</groupId>
      <artifactId>hadoop-common</artifactId>
      <scope>provided</scope>
    </dependency>
    <dependency>
      <groupId>org.slf4j</groupId>
      <artifactId>slf4j-api</artifactId>
      <scope>provided</scope>
    </dependency>
    <dependency>
    <groupId>org.junit.jupiter</groupId>
    <artifactId>junit-jupiter-engine</artifactId>
    <version>5.5.2</version>
    </dependency>
  </dependencies>

  <build>
<<<<<<< HEAD
    <plugins>

    <!-- https://mvnrepository.com/artifact/org.apache.maven.plugins/maven-surefire-plugin -->
      <plugin>
        <groupId>org.apache.maven.plugins</groupId>
        <artifactId>maven-surefire-plugin</artifactId>
        <version>2.22.2</version>
        <dependencies>
          <dependency>
	          <groupId>org.junit.jupiter</groupId>
	          <artifactId>junit-jupiter-engine</artifactId>
	          <version>5.5.2</version>
          </dependency>
        </dependencies>
      </plugin>

=======
  <plugins>
    

<plugin>
<!-- https://mvnrepository.com/artifact/org.apache.maven.plugins/maven-surefire-plugin -->

<groupId>org.apache.maven.plugins</groupId>
<artifactId>maven-surefire-plugin</artifactId>
<version>2.22.2</version>

<dependencies>
<dependency>
	  <groupId>org.junit.jupiter</groupId>
	  <artifactId>junit-jupiter-engine</artifactId>
	  <version>5.5.2</version>
    </dependency>
</dependencies>
</plugin>
>>>>>>> 7df8a11d
      <plugin>
        <groupId>org.apache.maven.plugins</groupId>
        <artifactId>maven-shade-plugin</artifactId>
        <executions>
          <execution>
            <id>shade</id>
            <phase>package</phase>
            <goals>
              <goal>shade</goal>
            </goals>
            <configuration>
              <shadedArtifactAttached>false</shadedArtifactAttached>
              <artifactSet>
                <includes>
                  <include>org.apache.livy:livy-client-common</include>
                  <include>com.esotericsoftware:kryo-shaded</include>
                  <include>com.esotericsoftware:minlog</include>
                </includes>
              </artifactSet>
              <filters>
                <!-- Some artifacts (e.g. kryo) bundle jars inside them, for some reason. -->
                <filter>
                  <artifact>*:*</artifact>
                  <excludes>
                    <exclude>*.jar</exclude>
                    <exclude>META-INF/maven/**</exclude>
                  </excludes>
                </filter>
              </filters>
              <relocations>
                <relocation>
                  <pattern>com.esotericsoftware</pattern>
                  <shadedPattern>org.apache.livy.shaded.kryo</shadedPattern>
                </relocation>
              </relocations>
            </configuration>
          </execution>
        </executions>
      </plugin>
      <plugin>
        <groupId>org.apache.maven.plugins</groupId>
        <artifactId>maven-dependency-plugin</artifactId>
        <executions>
          <execution>
            <phase>package</phase>
            <goals>
              <goal>copy-dependencies</goal>
            </goals>
            <configuration>
              <excludeArtifactIds>
                livy-client-common,
                kryo,
                spark-launcher_${scala.binary.version},
              </excludeArtifactIds>
              <outputDirectory>${project.build.directory}/jars</outputDirectory>
            </configuration>
          </execution>
          <execution>
            <id>copy-rsc-jar</id>
            <phase>package</phase>
            <goals>
              <goal>copy</goal>
            </goals>
            <configuration>
              <artifactItems>
                <artifactItem>
                  <groupId>org.apache.livy</groupId>
                  <artifactId>livy-rsc</artifactId>
                  <version>${project.version}</version>
                  <type>jar</type>
                  <overWrite>true</overWrite>
                  <outputDirectory>${project.build.directory}/jars</outputDirectory>
                </artifactItem>
              </artifactItems>
            </configuration>
          </execution>
        </executions>
      </plugin>
    </plugins>
  </build>

</project><|MERGE_RESOLUTION|>--- conflicted
+++ resolved
@@ -130,7 +130,6 @@
   </dependencies>
 
   <build>
-<<<<<<< HEAD
     <plugins>
 
     <!-- https://mvnrepository.com/artifact/org.apache.maven.plugins/maven-surefire-plugin -->
@@ -147,26 +146,6 @@
         </dependencies>
       </plugin>
 
-=======
-  <plugins>
-    
-
-<plugin>
-<!-- https://mvnrepository.com/artifact/org.apache.maven.plugins/maven-surefire-plugin -->
-
-<groupId>org.apache.maven.plugins</groupId>
-<artifactId>maven-surefire-plugin</artifactId>
-<version>2.22.2</version>
-
-<dependencies>
-<dependency>
-	  <groupId>org.junit.jupiter</groupId>
-	  <artifactId>junit-jupiter-engine</artifactId>
-	  <version>5.5.2</version>
-    </dependency>
-</dependencies>
-</plugin>
->>>>>>> 7df8a11d
       <plugin>
         <groupId>org.apache.maven.plugins</groupId>
         <artifactId>maven-shade-plugin</artifactId>
