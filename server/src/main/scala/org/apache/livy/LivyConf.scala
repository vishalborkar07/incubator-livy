/*
 * Licensed to the Apache Software Foundation (ASF) under one or more
 * contributor license agreements.  See the NOTICE file distributed with
 * this work for additional information regarding copyright ownership.
 * The ASF licenses this file to You under the Apache License, Version 2.0
 * (the "License"); you may not use this file except in compliance with
 * the License.  You may obtain a copy of the License at
 *
 *    http://www.apache.org/licenses/LICENSE-2.0
 *
 * Unless required by applicable law or agreed to in writing, software
 * distributed under the License is distributed on an "AS IS" BASIS,
 * WITHOUT WARRANTIES OR CONDITIONS OF ANY KIND, either express or implied.
 * See the License for the specific language governing permissions and
 * limitations under the License.
 */

package org.apache.livy

import java.io.File
import java.lang.{Boolean => JBoolean, Long => JLong}
import java.util.{Map => JMap}

import scala.collection.JavaConverters._

import org.apache.hadoop.conf.Configuration

import org.apache.livy.client.common.ClientConf
import org.apache.livy.client.common.ClientConf.ConfEntry
import org.apache.livy.client.common.ClientConf.DeprecatedConf

object LivyConf {

  case class Entry(override val key: String, override val dflt: AnyRef) extends ConfEntry

  object Entry {
    def apply(key: String, dflt: Boolean): Entry = Entry(key, dflt: JBoolean)
    def apply(key: String, dflt: Int): Entry = Entry(key, dflt: Integer)
    def apply(key: String, dflt: Long): Entry = Entry(key, dflt: JLong)
  }

  val TEST_MODE = ClientConf.TEST_MODE

  val SPARK_HOME = Entry("livy.server.spark-home", null)
  val LIVY_SPARK_MASTER = Entry("livy.spark.master", "local")
  val LIVY_SPARK_DEPLOY_MODE = Entry("livy.spark.deploy-mode", null)

  // Two configurations to specify Spark and related Scala version. These are internal
  // configurations will be set by LivyServer and used in session creation. It is not required to
  // set usually unless running with unofficial Spark + Scala combinations.
  val LIVY_SPARK_SCALA_VERSION = Entry("livy.spark.scala-version", null)
  val LIVY_SPARK_VERSION = Entry("livy.spark.version", null)

  val SESSION_STAGING_DIR = Entry("livy.session.staging-dir", null)
  val FILE_UPLOAD_MAX_SIZE = Entry("livy.file.upload.max.size", 100L * 1024 * 1024)
  val LOCAL_FS_WHITELIST = Entry("livy.file.local-dir-whitelist", null)
  val ENABLE_HIVE_CONTEXT = Entry("livy.repl.enable-hive-context", false)

  val ENVIRONMENT = Entry("livy.environment", "production")

  val SERVER_HOST = Entry("livy.server.host", "0.0.0.0")
  val SERVER_PORT = Entry("livy.server.port", 8998)
  val SERVER_BASE_PATH = Entry("livy.ui.basePath", "")

  val UI_ENABLED = Entry("livy.ui.enabled", true)

  val REQUEST_HEADER_SIZE = Entry("livy.server.request-header.size", 131072)
  val RESPONSE_HEADER_SIZE = Entry("livy.server.response-header.size", 131072)

  val CSRF_PROTECTION = Entry("livy.server.csrf-protection.enabled", false)

  val IMPERSONATION_ENABLED = Entry("livy.impersonation.enabled", false)
  val SUPERUSERS = Entry("livy.superusers", null)

  val ACCESS_CONTROL_ENABLED = Entry("livy.server.access-control.enabled", false)
  // Allowed users to access Livy, by default any user is allowed to access Livy. If user want to
  // limit who could access Livy, user should list all the permitted users with comma
  // separated.
  val ACCESS_CONTROL_ALLOWED_USERS = Entry("livy.server.access-control.allowed-users", "*")
  val ACCESS_CONTROL_MODIFY_USERS = Entry("livy.server.access-control.modify-users", null)
  val ACCESS_CONTROL_VIEW_USERS = Entry("livy.server.access-control.view-users", null)

  val SSL_KEYSTORE = Entry("livy.keystore", null)
  val SSL_KEYSTORE_PASSWORD = Entry("livy.keystore.password", null)
  val SSL_KEY_PASSWORD = Entry("livy.key-password", null)

  val HADOOP_CREDENTIAL_PROVIDER_PATH = Entry("livy.hadoop.security.credential.provider.path", null)

  val AUTH_TYPE = Entry("livy.server.auth.type", null)
  // Ldap configurations
  val AUTH_LDAP_URL = Entry("livy.server.auth.ldap.url", null)
  val AUTH_LDAP_BASE_DN = Entry("livy.server.auth.ldap.base-dn", null)
  val AUTH_LDAP_USERNAME_DOMAIN = Entry("livy.server.auth.ldap.username-domain", null)
  val AUTH_LDAP_ENABLE_START_TLS = Entry("livy.server.auth.ldap.enable-start-tls", "false")
  val AUTH_LDAP_SECURITY_AUTH = Entry("livy.server.auth.ldap.security-authentication", "simple")
  // kerberos configurations
  val AUTH_KERBEROS_PRINCIPAL = Entry("livy.server.auth.kerberos.principal", null)
  val AUTH_KERBEROS_KEYTAB = Entry("livy.server.auth.kerberos.keytab", null)
  val AUTH_KERBEROS_NAME_RULES = Entry("livy.server.auth.kerberos.name-rules", "DEFAULT")

  val HEARTBEAT_WATCHDOG_INTERVAL = Entry("livy.server.heartbeat-watchdog.interval", "1m")

  val LAUNCH_KERBEROS_PRINCIPAL = Entry("livy.server.launch.kerberos.principal", null)
  val LAUNCH_KERBEROS_KEYTAB = Entry("livy.server.launch.kerberos.keytab", null)
  val LAUNCH_KERBEROS_REFRESH_INTERVAL = Entry("livy.server.launch.kerberos.refresh-interval", "1h")
  val KINIT_FAIL_THRESHOLD = Entry("livy.server.launch.kerberos.kinit-fail-threshold", 5)

  // Thrift configurations
  val THRIFT_SERVER_ENABLED = Entry("livy.server.thrift.enabled", false)
  val THRIFT_INCR_COLLECT_ENABLED = Entry("livy.server.thrift.incrementalCollect", false)
  val THRIFT_SESSION_CREATION_TIMEOUT = Entry("livy.server.thrift.session.creationTimeout", "10m")
  // The following configs are the same present in Hive
  val THRIFT_RESULTSET_DEFAULT_FETCH_SIZE =
    Entry("livy.server.thrift.resultset.default.fetch.size", 1000)
  val THRIFT_TRANSPORT_MODE = Entry("livy.server.thrift.transport.mode", "binary")
  val THRIFT_SERVER_PORT = Entry("livy.server.thrift.port", 10090)
  val THRIFT_LONG_POLLING_TIMEOUT = Entry("livy.server.thrift.long.polling.timeout", "5000ms")
  val THRIFT_LIMIT_CONNECTIONS_PER_USER = Entry("livy.server.thrift.limit.connections.per.user", 0)
  val THRIFT_LIMIT_CONNECTIONS_PER_IPADDRESS =
    Entry("livy.server.thrift.limit.connections.per.ipaddress", 0)
  val THRIFT_LIMIT_CONNECTIONS_PER_USER_IPADDRESS =
    Entry("livy.server.thrift.limit.connections.per.user.ipaddress", 0)
  val THRIFT_SESSION_CHECK_INTERVAL = Entry("livy.server.thrift.session.check.interval", "6h")
  val THRIFT_CLOSE_SESSION_ON_DISCONNECT =
    Entry("livy.server.thrift.close.session.on.disconnect", true)
  val THRIFT_IDLE_SESSION_TIMEOUT = Entry("livy.server.thrift.idle.session.timeout", "7d")
  val THRIFT_IDLE_OPERATION_TIMEOUT = Entry("livy.server.thrift.idle.operation.timeout", "5d")
  val THRIFT_IDLE_SESSION_CHECK_OPERATION =
    Entry("livy.server.thrift.idle.session.check.operation", true)
  val THRIFT_LOG_OPERATION_ENABLED = Entry("livy.server.thrift.logging.operation.enabled", true)
  val THRIFT_ASYNC_EXEC_THREADS = Entry("livy.server.thrift.async.exec.threads", 100)
  val THRIFT_ASYNC_EXEC_SHUTDOWN_TIMEOUT =
    Entry("livy.server.thrift.async.exec.shutdown.timeout", "10s")
  val THRIFT_ASYNC_EXEC_WAIT_QUEUE_SIZE =
    Entry("livy.server.thrift.async.exec.wait.queue.size", 100)
  val THRIFT_ASYNC_EXEC_KEEPALIVE_TIME =
    Entry("livy.server.thrift.async.exec.keepalive.time", "10s")
  val THRIFT_BIND_HOST = Entry("livy.server.thrift.bind.host", null)
  val THRIFT_WORKER_KEEPALIVE_TIME = Entry("livy.server.thrift.worker.keepalive.time", "60s")
  val THRIFT_MIN_WORKER_THREADS = Entry("livy.server.thrift.min.worker.threads", 5)
  val THRIFT_MAX_WORKER_THREADS = Entry("livy.server.thrift.max.worker.threads", 500)
  val THRIFT_RESULTSET_MAX_FETCH_SIZE = Entry("livy.server.thrift.resultset.max.fetch.size", 10000)
  val THRIFT_ALLOW_USER_SUBSTITUTION = Entry("livy.server.thrift.allow.user.substitution", true)
  val THRIFT_AUTHENTICATION = Entry("livy.server.thrift.authentication", "NONE")
  val THRIFT_ENABLE_DOAS = Entry("livy.server.thrift.enable.doAs", true)
  val THRIFT_SSL_PROTOCOL_BLACKLIST =
    Entry("livy.server.thrift.ssl.protocol.blacklist", "SSLv2,SSLv3")
  val THRIFT_USE_SSL = Entry("livy.server.thrift.use.SSL", false)
  val THRIFT_MAX_MESSAGE_SIZE = Entry("livy.server.thrift.max.message.size", 100 * 1024 * 1024)
  val THRIFT_LOGIN_TIMEOUT = Entry("livy.server.thrift.login.timeout", "20s")
  val THRIFT_LOGIN_BEBACKOFF_SLOT_LENGTH =
    Entry("livy.server.thrift.exponential.backoff.slot.length", "100ms")
  val THRIFT_HTTP_REQUEST_HEADER_SIZE =
    Entry("livy.server.thrift.http.request.header.size", 6*1024)
  val THRIFT_HTTP_RESPONSE_HEADER_SIZE =
    Entry("livy.server.thrift.http.response.header.size", 6*1024)
  val THRIFT_HTTP_MAX_IDLE_TIME = Entry("livy.server.thrift.http.max.idle.time", "1800s")
  val THRIFT_XSRF_FILTER_ENABLED = Entry("livy.server.thrift.xsrf.filter.enabled", false)
  val THRIFT_HTTP_PATH = Entry("livy.server.thrift.http.path", "cliservice")
  val THRIFT_HTTP_COMPRESSION_ENABLED = Entry("livy.server.thrift.http.compression.enabled", true)
  val THRIFT_HTTP_COOKIE_AUTH_ENABLED = Entry("livy.server.thrift.http.cookie.auth.enabled", true)
  val THRIFT_HTTP_COOKIE_MAX_AGE = Entry("livy.server.thrift.http.cookie.max.age", "86400s")
  val THRIFT_HTTP_COOKIE_DOMAIN = Entry("livy.server.thrift.http.cookie.domain", null)
  val THRIFT_HTTP_COOKIE_PATH = Entry("livy.server.thrift.http.cookie.path", null)
  val THRIFT_HTTP_COOKIE_IS_HTTPONLY = Entry("livy.server.thrift.http.cookie.is.httponly", true)
  val THRIFT_CUSTOM_AUTHENTICATION_CLASS =
    Entry("livy.server.thrift.custom.authentication.class", null)
  val THRIFT_SASL_QOP = Entry("livy.server.thrift.sasl.qop", "auth")
  val THRIFT_DELEGATION_KEY_UPDATE_INTERVAL =
    Entry("livy.server.thrift.delegation.key.update-interval", "1d")
  val THRIFT_DELEGATION_TOKEN_GC_INTERVAL =
    Entry("livy.server.thrift.delegation.token.gc-interval", "1h")
  val THRIFT_DELEGATION_TOKEN_MAX_LIFETIME =
    Entry("livy.server.thrift.delegation.token.max-lifetime", "7d")
  val THRIFT_DELEGATION_TOKEN_RENEW_INTERVAL =
    Entry("livy.server.thrift.delegation.token.renew-interval", "1d")
  val THRIFT_LDAP_AUTHENTICATION_USERFILTER =
    Entry("livy.server.thrift.ldap.authentication.userfilter", null)
  /**
   * Recovery mode of Livy. Possible values:
   * off: Default. Turn off recovery. Every time Livy shuts down, it stops and forgets all sessions.
   * recovery: Livy persists session info to the state store. When Livy restarts, it recovers
   *   previous sessions from the state store.
   * Must set livy.server.recovery.state-store and livy.server.recovery.state-store.url to
   * configure the state store.
   */
  val RECOVERY_MODE = Entry("livy.server.recovery.mode", "off")

  // Zookeeper address used for HA and state store. e.g. host1:port1, host2:port2
  val ZOOKEEPER_URL = Entry("livy.server.zookeeper.url", null)

  /**
   * Where Livy should store state to for recovery. Possible values:
   * <empty>: Default. State store disabled.
   * filesystem: Store state on a file system.
   * zookeeper: Store state in a Zookeeper instance.
   */
  val RECOVERY_STATE_STORE = Entry("livy.server.recovery.state-store", null)
  /**
   * For filesystem state store, the path of the state store directory. Please don't use a
   * filesystem that doesn't support atomic rename (e.g. S3). e.g. file:///tmp/livy or hdfs:///.
   * For zookeeper, the address to the Zookeeper servers. e.g. host1:port1,host2:port2
   * If livy.server.recovery.state-store is zookeeper, this config is for back-compatibility,
   * so if both this config and livy.server.zookeeper.url exist,
   * livy uses livy.server.zookeeper.url first.
   */
  val RECOVERY_STATE_STORE_URL = Entry("livy.server.recovery.state-store.url", null)
  val KUBERNETES_APP_LOOKUP_MAX_FAILED_TIMES = Entry("livy.server.kubernetes.app-lookup.max-failed.times", "600s")
    // The size of thread pool to monitor all Kubernetes apps.
  val KUBERNETES_APP_LOOKUP_THREAD_POOL_SIZE = Entry("livy.server.kubernetes.app-lookup.thread-pool.size", 4)
  /**
    * The policy of curator connecting to zookeeper.
    * For example, m, n means retry m times and the interval of retry is n milliseconds.
    * Please use the new config: livy.server.zk.retry-policy.
    * Keep this config for back-compatibility.
    * If both this config and livy.server.zk.retry-policy exist,
    * livy uses livy.server.zk.retry-policy first.
    */
  val RECOVERY_ZK_STATE_STORE_RETRY_POLICY =
    Entry("livy.server.recovery.zk-state-store.retry-policy", "5,100")

  /**
    * The policy of curator connecting to zookeeper.
    * For example, m, n means retry m times and the interval of retry is n milliseconds
   */
  val ZK_RETRY_POLICY = Entry("livy.server.zk.retry-policy", null)

  // The dir in zookeeper to store the data about session.
  val RECOVERY_ZK_STATE_STORE_KEY_PREFIX =
    Entry("livy.server.recovery.zk-state-store.key-prefix", "livy")

  // Livy will cache the max no of logs specified. 0 means don't cache the logs.
  val SPARK_LOGS_SIZE = Entry("livy.cache-log.size", 200)

  // If Livy can't find the yarn app within this time, consider it lost.
  val YARN_APP_LOOKUP_TIMEOUT = Entry("livy.server.yarn.app-lookup-timeout", "120s")

  // How often Livy polls YARN to refresh YARN app state.
  val YARN_POLL_INTERVAL = Entry("livy.server.yarn.poll-interval", "5s")

  // Days to keep Livy server request logs.
  val REQUEST_LOG_RETAIN_DAYS = Entry("livy.server.request-log-retain.days", 5)

  // REPL related jars separated with comma.
  val REPL_JARS = Entry("livy.repl.jars", null)
  // RSC related jars separated with comma.
  val RSC_JARS = Entry("livy.rsc.jars", null)

  // How long to check livy session leakage
  val YARN_APP_LEAKAGE_CHECK_TIMEOUT = Entry("livy.server.yarn.app-leakage.check-timeout", "600s")
  // how often to check livy session leakage
  val YARN_APP_LEAKAGE_CHECK_INTERVAL = Entry("livy.server.yarn.app-leakage.check-interval", "60s")

  // Kubernetes oauth token file path.
  val KUBERNETES_OAUTH_TOKEN_FILE = Entry("livy.server.kubernetes.oauthTokenFile", "")
  // Kubernetes oauth token string value.
  val KUBERNETES_OAUTH_TOKEN_VALUE = Entry("livy.server.kubernetes.oauthTokenValue", "")
  // Kubernetes CA cert file path.
  val KUBERNETES_CA_CERT_FILE = Entry("livy.server.kubernetes.caCertFile", "")
  // Kubernetes client key file path.
  val KUBERNETES_CLIENT_KEY_FILE = Entry("livy.server.kubernetes.clientKeyFile", "")
  // Kubernetes client cert file path.
  val KUBERNETES_CLIENT_CERT_FILE = Entry("livy.server.kubernetes.clientCertFile", "")
  // Kubernetes client default namespace.
  val KUBERNETES_DEFAULT_NAMESPACE = Entry("livy.server.kubernetes.defaultNamespace", "")

  // Comma-separated list of the Kubernetes namespaces to allow for applications creation.
  // All namespaces are allowed if empty.
  val KUBERNETES_ALLOWED_NAMESPACES = Entry("livy.server.kubernetes.allowedNamespaces", null)

  // If Livy can't find the Kubernetes app within this time, consider it lost.
<<<<<<< HEAD
  val KUBERNETES_APP_LOOKUP_TIMEOUT = Entry("livy.server.kubernetes.app-lookup-timeout", "600s")
=======
   val KUBERNETES_APP_LOOKUP_TIMEOUT = Entry("livy.server.kubernetes.app-lookup-timeout", "600s")

  // If Livy can't find the Kubernetes app within this max times, consider it lost.
  val KUBERNETES_APP_LOOKUP_MAX_FAILED_TIMES = Entry("livy.server.kubernetes.app-lookup.max-failed.times", "600s")

  //The size of thread pool to monitor all Kubernetes apps.
  val KUBERNETES_APP_LOOKUP_THREAD_POOL_SIZE =  Entry("livy.server.kubernetes.app-lookup.thread-pool.size", 4)
  
>>>>>>> 0b58a160
  // How often Livy polls Kubernetes to refresh Kubernetes app state.
  val KUBERNETES_POLL_INTERVAL = Entry("livy.server.kubernetes.poll-interval", "15s")

  // How long to check livy session leakage.
  val KUBERNETES_APP_LEAKAGE_CHECK_TIMEOUT =
    Entry("livy.server.kubernetes.app-leakage.check-timeout", "600s")
  // How often to check livy session leakage.
  val KUBERNETES_APP_LEAKAGE_CHECK_INTERVAL =
    Entry("livy.server.kubernetes.app-leakage.check-interval", "60s")

  // Whether session timeout should be checked, by default it will be checked, which means inactive
  // session will be stopped after "livy.server.session.timeout"
  val SESSION_TIMEOUT_CHECK = Entry("livy.server.session.timeout-check", true)
  // Whether session timeout check should skip busy sessions, if set to true, then busy sessions
  // that have jobs running will never timeout.
  val SESSION_TIMEOUT_CHECK_SKIP_BUSY = Entry("livy.server.session.timeout-check.skip-busy", false)
  // How long will an inactive session be gc-ed.
  val SESSION_TIMEOUT = Entry("livy.server.session.timeout", "1h")
  // How long a finished session state will be kept in memory
  val SESSION_STATE_RETAIN_TIME = Entry("livy.server.session.state-retain.sec", "600s")
  // Max creating session in livyServer
  val SESSION_MAX_CREATION = Entry("livy.server.session.max-creation", 100)

  val SPARK_MASTER = "spark.master"
  val SPARK_DEPLOY_MODE = "spark.submit.deployMode"
  val SPARK_JARS = "spark.jars"
  val SPARK_FILES = "spark.files"
  val SPARK_ARCHIVES = "spark.yarn.dist.archives"
  val SPARK_PY_FILES = "spark.submit.pyFiles"

  /**
   * These are Spark configurations that contain lists of files that the user can add to
   * their jobs in one way or another. Livy needs to pre-process these to make sure the
   * user can read them (in case they reference local files), and to provide correct URIs
   * to Spark based on the Livy config.
   *
   * The configuration allows adding new configurations in case we either forget something in
   * the hardcoded list, or new versions of Spark add new configs.
   */
  val SPARK_FILE_LISTS = Entry("livy.spark.file-list-configs", null)

  private val HARDCODED_SPARK_FILE_LISTS = Seq(
    SPARK_JARS,
    SPARK_FILES,
    SPARK_ARCHIVES,
    SPARK_PY_FILES,
    "spark.yarn.archive",
    "spark.yarn.dist.files",
    "spark.yarn.dist.jars",
    "spark.yarn.jar",
    "spark.yarn.jars"
  )

  case class DepConf(
      override val key: String,
      override val version: String,
      override val deprecationMessage: String = "")
    extends DeprecatedConf

  private val configsWithAlternatives: Map[String, DeprecatedConf] = Map[String, DepConf](
    LIVY_SPARK_DEPLOY_MODE.key -> DepConf("livy.spark.deployMode", "0.4"),
    LIVY_SPARK_SCALA_VERSION.key -> DepConf("livy.spark.scalaVersion", "0.4"),
    ENABLE_HIVE_CONTEXT.key -> DepConf("livy.repl.enableHiveContext", "0.4"),
    CSRF_PROTECTION.key -> DepConf("livy.server.csrf_protection.enabled", "0.4"),
    ACCESS_CONTROL_ENABLED.key -> DepConf("livy.server.access_control.enabled", "0.4"),
    AUTH_KERBEROS_NAME_RULES.key -> DepConf("livy.server.auth.kerberos.name_rules", "0.4"),
    LAUNCH_KERBEROS_REFRESH_INTERVAL.key ->
      DepConf("livy.server.launch.kerberos.refresh_interval", "0.4"),
    KINIT_FAIL_THRESHOLD.key -> DepConf("livy.server.launch.kerberos.kinit_fail_threshold", "0.4"),
    YARN_APP_LEAKAGE_CHECK_TIMEOUT.key ->
      DepConf("livy.server.yarn.app-leakage.check_timeout", "0.4"),
    YARN_APP_LEAKAGE_CHECK_INTERVAL.key ->
      DepConf("livy.server.yarn.app-leakage.check_interval", "0.4")
  )

  private val deprecatedConfigs: Map[String, DeprecatedConf] = {
    val configs: Seq[DepConf] = Seq(
      DepConf("livy.server.access_control.users", "0.4")
    )

    Map(configs.map { cfg => (cfg.key -> cfg) }: _*)
  }

}

/**
 *
 * @param loadDefaults whether to also load values from the Java system properties
 */
class LivyConf(loadDefaults: Boolean) extends ClientConf[LivyConf](null) {

  import LivyConf._

  lazy val hadoopConf = new Configuration()
  lazy val localFsWhitelist = configToSeq(LOCAL_FS_WHITELIST).map { path =>
    // Make sure the path ends with a single separator.
    path.stripSuffix("/") + "/"
  }

  lazy val sparkFileLists = HARDCODED_SPARK_FILE_LISTS ++ configToSeq(SPARK_FILE_LISTS)

  /**
   * Create a LivyConf that loads defaults from the system properties and the classpath.
   * @return
   */
  def this() = this(true)

  if (loadDefaults) {
    loadFromMap(sys.props)
  }

  def loadFromFile(name: String): LivyConf = {
    getConfigFile(name)
      .map(Utils.getPropertiesFromFile)
      .foreach(loadFromMap)
    this
  }

  /** Return true if spark master starts with yarn. */
  def isRunningOnYarn(): Boolean = sparkMaster().startsWith("yarn")

  /** Return true if spark master starts with k8s. */
  def isRunningOnKubernetes(): Boolean = sparkMaster().startsWith("k8s")

  /** Return Kubernetes namespace or all if not set. */
  def getKubernetesNamespaces(): Set[String] =
    Option(get(KUBERNETES_ALLOWED_NAMESPACES)).filterNot(_.isEmpty)
      .map(_.split(",").toSet)
      .getOrElse(Set.empty)

  /** Return the spark deploy mode Livy sessions should use. */
  def sparkDeployMode(): Option[String] = Option(get(LIVY_SPARK_DEPLOY_MODE)).filterNot(_.isEmpty)

  /** Return the location of the spark home directory */
  def sparkHome(): Option[String] = Option(get(SPARK_HOME)).orElse(sys.env.get("SPARK_HOME"))

  /** Return the spark master Livy sessions should use. */
  def sparkMaster(): String = get(LIVY_SPARK_MASTER)

  /** Return the path to the spark-submit executable. */
  def sparkSubmit(): String = {
    sparkHome().map { _ + File.separator + "bin" + File.separator + "spark-submit" }.get
  }

  private val configDir: Option[File] = {
    sys.env.get("LIVY_CONF_DIR")
      .orElse(sys.env.get("LIVY_HOME").map(path => s"$path${File.separator}conf"))
      .map(new File(_))
      .filter(_.exists())
  }

  private def getConfigFile(name: String): Option[File] = {
    configDir.map(new File(_, name)).filter(_.exists())
  }

  private def loadFromMap(map: Iterable[(String, String)]): Unit = {
    map.foreach { case (k, v) =>
      if (k.startsWith("livy.")) {
        set(k, v)
      }
    }
  }

  def configToSeq(entry: LivyConf.Entry): Seq[String] = {
    Option(get(entry)).map(_.split("[, ]+").toSeq).getOrElse(Nil)
  }

  override def getConfigsWithAlternatives: JMap[String, DeprecatedConf] = {
    configsWithAlternatives.asJava
  }

  override def getDeprecatedConfigs: JMap[String, DeprecatedConf] = {
    deprecatedConfigs.asJava
  }

}<|MERGE_RESOLUTION|>--- conflicted
+++ resolved
@@ -269,10 +269,7 @@
   val KUBERNETES_ALLOWED_NAMESPACES = Entry("livy.server.kubernetes.allowedNamespaces", null)
 
   // If Livy can't find the Kubernetes app within this time, consider it lost.
-<<<<<<< HEAD
   val KUBERNETES_APP_LOOKUP_TIMEOUT = Entry("livy.server.kubernetes.app-lookup-timeout", "600s")
-=======
-   val KUBERNETES_APP_LOOKUP_TIMEOUT = Entry("livy.server.kubernetes.app-lookup-timeout", "600s")
 
   // If Livy can't find the Kubernetes app within this max times, consider it lost.
   val KUBERNETES_APP_LOOKUP_MAX_FAILED_TIMES = Entry("livy.server.kubernetes.app-lookup.max-failed.times", "600s")
@@ -280,7 +277,6 @@
   //The size of thread pool to monitor all Kubernetes apps.
   val KUBERNETES_APP_LOOKUP_THREAD_POOL_SIZE =  Entry("livy.server.kubernetes.app-lookup.thread-pool.size", 4)
   
->>>>>>> 0b58a160
   // How often Livy polls Kubernetes to refresh Kubernetes app state.
   val KUBERNETES_POLL_INTERVAL = Entry("livy.server.kubernetes.poll-interval", "15s")
 
